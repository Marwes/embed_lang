extern crate lalrpop;

fn main() {
<<<<<<< HEAD
    lalrpop::Configuration::new().process_current_dir().unwrap();
=======
    ::std::env::set_var("LALRPOP_LANE_TABLE", "disabled");

    lalrpop::Configuration::new()
        .process_current_dir()
        .unwrap();
>>>>>>> 1a0d68bd
    println!("cargo:rerun-if-changed=src/grammar.lalrpop");
}<|MERGE_RESOLUTION|>--- conflicted
+++ resolved
@@ -1,14 +1,7 @@
 extern crate lalrpop;
 
 fn main() {
-<<<<<<< HEAD
+    ::std::env::set_var("LALRPOP_LANE_TABLE", "disabled");
     lalrpop::Configuration::new().process_current_dir().unwrap();
-=======
-    ::std::env::set_var("LALRPOP_LANE_TABLE", "disabled");
-
-    lalrpop::Configuration::new()
-        .process_current_dir()
-        .unwrap();
->>>>>>> 1a0d68bd
     println!("cargo:rerun-if-changed=src/grammar.lalrpop");
 }