--- conflicted
+++ resolved
@@ -17,12 +17,8 @@
 use base::pos;
 use base::symbol::{Symbol, SymbolModule};
 use base::types::ArcType;
-<<<<<<< HEAD
 use base::resolve;
-use parser::parse_partial_let_or_expr;
-=======
 use parser::{parse_partial_repl_line, ReplLine};
->>>>>>> b32df858
 use vm::api::de::De;
 use vm::api::generic::A;
 use vm::api::ser::Ser;
@@ -304,11 +300,7 @@
             compiler = compiler.run_io(true);
             expr.run_expr(&mut compiler, vm, "line", line, None).boxed()
         }
-<<<<<<< HEAD
-        Err(mut let_binding) => {
-=======
-        Some(ReplLine::Let(let_binding)) => {
->>>>>>> b32df858
+        Some(ReplLine::Let(mut let_binding)) => {
             let unpack_pattern = let_binding.name.clone();
             // We can't compile function bindings by only looking at `let_binding.expr`
             // so rewrite `let f x y = <expr>` into `let f x y = <expr> in f`
